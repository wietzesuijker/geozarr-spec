--- conflicted
+++ resolved
@@ -4,16 +4,11 @@
 
 ## Status
 
-<<<<<<< HEAD
-This specification was first deveveloped in the frame of an European Space Agency (ESA) GSTP. Through the optional General Support Technology Programme (GSTP) ESA, Participating States and Industry work together to convert promising engineering concepts into a broad spectrum of useable products.
+This specification early drafts (<=v0.4) were created initially by [Spacebel](https://www.spacebel.com/) for the [European Space Agency](https://esa.int) under the [General Support Technology Programme](http://www.esa.int/Enabling_Support/Space_Engineering_Technology/Shaping_the_Future/About_the_General_Support_Technology_Programme_GSTP).
 
 **Update 2023-01-20** - This spec is transitioning to community-based development in anticipation of submission as an OGC standard. It has been moved to the `zarr-developers` GitHub organization. Brianna Pagan ([@briannapagan](https://github.com/briannapagan])) has volunteered to coordinate the community development process.
 Feedback from users and implementers will be solicited from the community and incorporated into future drafts.
 Information about how to get involved in this process will be announced soon/
-
-=======
-This specification is an early draft created initially by [Spacebel](https://www.spacebel.com/) for the [European Space Agency](https://esa.int) under the [General Support Technology Programme](http://www.esa.int/Enabling_Support/Space_Engineering_Technology/Shaping_the_Future/About_the_General_Support_Technology_Programme_GSTP).
->>>>>>> 474f3a07
 
 ## Changelog
 
